--- conflicted
+++ resolved
@@ -17,12 +17,9 @@
 - MS-26 - cmake. Add thirdparty packages
 - MS-31 - cmake: add prometheus
 - MS-33 - cmake: add -j4 to make third party packages build faster
-<<<<<<< HEAD
-- MS-54 - cmake: Change Thirft thrid party URL to github.com
-=======
 - MS-27 - support gpu config and disable license build config in cmake
 - MS-47 - Add query vps metrics
->>>>>>> 47107b66
+- MS-54 - cmake: Change Thirft thrid party URL to github.com
 
 ### Task
 
