--- conflicted
+++ resolved
@@ -341,7 +341,7 @@
     }
 }
 
-    Status
+Status
 ClientProxy::PreloadTable(const std::string &table_name) const {
     try {
         ::milvus::grpc::TableName grpc_table_name;
@@ -353,10 +353,6 @@
     }
 }
 
-<<<<<<< HEAD
-IndexParam
-ClientProxy::DescribeIndex(const std::string &table_name) const {
-=======
 Status
 ClientProxy::DescribeIndex(const std::string &table_name, IndexParam &index_param) const {
     try {
@@ -374,7 +370,6 @@
     } catch (std::exception &ex) {
         return Status(StatusCode::UnknownError, "fail to describe index: " + std::string(ex.what()));
     }
->>>>>>> bd0c77f1
 }
 
 Status
