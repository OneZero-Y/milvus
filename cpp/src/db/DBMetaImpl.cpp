/*******************************************************************************
 * Copyright 上海赜睿信息科技有限公司(Zilliz) - All Rights Reserved
 * Unauthorized copying of this file, via any medium is strictly prohibited.
 * Proprietary and confidential.
 ******************************************************************************/
#include "DBMetaImpl.h"
#include "IDGenerator.h"
#include "Utils.h"
#include "Log.h"
#include "MetaConsts.h"
#include "Factories.h"
#include "metrics/Metrics.h"

#include <unistd.h>
#include <sstream>
#include <iostream>
#include <boost/filesystem.hpp>
#include <chrono>
#include <fstream>
#include <sqlite_orm.h>


namespace zilliz {
namespace milvus {
namespace engine {
namespace meta {

using namespace sqlite_orm;

namespace {

Status HandleException(const std::string& desc, std::exception &e) {
    ENGINE_LOG_ERROR << desc << ": " << e.what();
    return Status::DBTransactionError(desc, e.what());
}

class MetricCollector {
public:
    MetricCollector() {
        server::Metrics::GetInstance().MetaAccessTotalIncrement();
        start_time_ = METRICS_NOW_TIME;
    }

    ~MetricCollector() {
        auto end_time = METRICS_NOW_TIME;
        auto total_time = METRICS_MICROSECONDS(start_time_, end_time);
        server::Metrics::GetInstance().MetaAccessDurationSecondsHistogramObserve(total_time);
    }

private:
    using TIME_POINT = std::chrono::system_clock::time_point;
    TIME_POINT start_time_;
};

}

inline auto StoragePrototype(const std::string &path) {
    return make_storage(path,
                        make_table("Tables",
                                   make_column("id", &TableSchema::id_, primary_key()),
                                   make_column("table_id", &TableSchema::table_id_, unique()),
                                   make_column("state", &TableSchema::state_),
                                   make_column("dimension", &TableSchema::dimension_),
                                   make_column("created_on", &TableSchema::created_on_),
                                   make_column("files_cnt", &TableSchema::files_cnt_, default_value(0)),
                                   make_column("engine_type", &TableSchema::engine_type_),
                                   make_column("store_raw_data", &TableSchema::store_raw_data_)),
                        make_table("TableFiles",
                                   make_column("id", &TableFileSchema::id_, primary_key()),
                                   make_column("table_id", &TableFileSchema::table_id_),
                                   make_column("engine_type", &TableFileSchema::engine_type_),
                                   make_column("file_id", &TableFileSchema::file_id_),
                                   make_column("file_type", &TableFileSchema::file_type_),
                                   make_column("size", &TableFileSchema::size_, default_value(0)),
                                   make_column("updated_time", &TableFileSchema::updated_time_),
                                   make_column("created_on", &TableFileSchema::created_on_),
                                   make_column("date", &TableFileSchema::date_))
    );

}

using ConnectorT = decltype(StoragePrototype(""));
static std::unique_ptr<ConnectorT> ConnectorPtr;
using ConditionT = decltype(c(&TableFileSchema::id_) == 1UL);

Status DBMetaImpl::NextTableId(std::string &table_id) {
    std::stringstream ss;
    SimpleIDGenerator g;
    ss << g.GetNextIDNumber();
    table_id = ss.str();
    return Status::OK();
}

Status DBMetaImpl::NextFileId(std::string &file_id) {
    std::stringstream ss;
    SimpleIDGenerator g;
    ss << g.GetNextIDNumber();
    file_id = ss.str();
    return Status::OK();
}

DBMetaImpl::DBMetaImpl(const DBMetaOptions &options_)
    : options_(options_) {
    Initialize();
}

Status DBMetaImpl::Initialize() {
    if (!boost::filesystem::is_directory(options_.path)) {
        auto ret = boost::filesystem::create_directory(options_.path);
        if (!ret) {
            ENGINE_LOG_ERROR << "Failed to create db directory " << options_.path;
            return Status::DBTransactionError("Failed to create db directory", options_.path);
        }
    }

    ConnectorPtr = std::make_unique<ConnectorT>(StoragePrototype(options_.path + "/meta.sqlite"));

    ConnectorPtr->sync_schema();
    ConnectorPtr->open_forever(); // thread safe option
    ConnectorPtr->pragma.journal_mode(journal_mode::WAL); // WAL => write ahead log

    CleanUp();

    return Status::OK();
}

// PXU TODO: Temp solution. Will fix later
Status DBMetaImpl::DropPartitionsByDates(const std::string &table_id,
                                         const DatesT &dates) {
    if (dates.size() == 0) {
        return Status::OK();
    }

    TableSchema table_schema;
    table_schema.table_id_ = table_id;
    auto status = DescribeTable(table_schema);
    if (!status.ok()) {
        return status;
    }

    try {
        auto yesterday = GetDateWithDelta(-1);

        for (auto &date : dates) {
            if (date >= yesterday) {
                return Status::Error("Could not delete partitions with 2 days");
            }
        }

        ConnectorPtr->update_all(
            set(
                c(&TableFileSchema::file_type_) = (int) TableFileSchema::TO_DELETE
            ),
            where(
                c(&TableFileSchema::table_id_) == table_id and
                    in(&TableFileSchema::date_, dates)
            ));
    } catch (std::exception &e) {
        return HandleException("Encounter exception when drop partition", e);
    }

    return Status::OK();
}

Status DBMetaImpl::CreateTable(TableSchema &table_schema) {

    try {
        MetricCollector metric;

        if (table_schema.table_id_ == "") {
            NextTableId(table_schema.table_id_);
        } else {
            auto table = ConnectorPtr->select(columns(&TableSchema::state_),
                                               where(c(&TableSchema::table_id_) == table_schema.table_id_));
            if (table.size() == 1) {
                if(TableSchema::TO_DELETE == std::get<0>(table[0])) {
                    return Status::Error("Table already exists and it is in delete state, please wait a second");
                } else {
                    // Change from no error to already exist.
                    return Status::AlreadyExist("Table already exists");
                }
            }
        }

        table_schema.files_cnt_ = 0;
        table_schema.id_ = -1;
        table_schema.created_on_ = utils::GetMicroSecTimeStamp();

        try {
            auto id = ConnectorPtr->insert(table_schema);
            table_schema.id_ = id;
        } catch (...) {
            return Status::DBTransactionError("Add Table Error");
        }

        return utils::CreateTablePath(options_, table_schema.table_id_);

    } catch (std::exception &e) {
        return HandleException("Encounter exception when create table", e);
    }

    return Status::OK();
}

Status DBMetaImpl::DeleteTable(const std::string& table_id) {
    try {
        MetricCollector metric;

        //soft delete table
        auto tables = ConnectorPtr->select(columns(&TableSchema::id_,
                                                   &TableSchema::files_cnt_,
                                                   &TableSchema::dimension_,
                                                   &TableSchema::engine_type_,
                                                   &TableSchema::store_raw_data_,
                                                   &TableSchema::created_on_),
                                           where(c(&TableSchema::table_id_) == table_id));
        for (auto &table : tables) {
            TableSchema table_schema;
            table_schema.table_id_ = table_id;
            table_schema.state_ = (int)TableSchema::TO_DELETE;
            table_schema.id_ = std::get<0>(table);
            table_schema.files_cnt_ = std::get<1>(table);
            table_schema.dimension_ = std::get<2>(table);
            table_schema.engine_type_ = std::get<3>(table);
            table_schema.store_raw_data_ = std::get<4>(table);
            table_schema.created_on_ = std::get<5>(table);

            ConnectorPtr->update<TableSchema>(table_schema);
        }
    } catch (std::exception &e) {
        return HandleException("Encounter exception when delete table", e);
    }

    return Status::OK();
}

Status DBMetaImpl::DeleteTableFiles(const std::string& table_id) {
    try {
        MetricCollector metric;

        //soft delete table files
        ConnectorPtr->update_all(
                set(
                        c(&TableFileSchema::file_type_) = (int) TableFileSchema::TO_DELETE,
                        c(&TableFileSchema::updated_time_) = utils::GetMicroSecTimeStamp()
                ),
                where(
                        c(&TableFileSchema::table_id_) == table_id and
                        c(&TableFileSchema::file_type_) != (int) TableFileSchema::TO_DELETE
                ));

    } catch (std::exception &e) {
        return HandleException("Encounter exception when delete table files", e);
    }

    return Status::OK();
}

Status DBMetaImpl::DescribeTable(TableSchema &table_schema) {
    try {
        MetricCollector metric;

        auto groups = ConnectorPtr->select(columns(&TableSchema::id_,
                                                   &TableSchema::table_id_,
                                                   &TableSchema::files_cnt_,
                                                   &TableSchema::dimension_,
                                                   &TableSchema::engine_type_,
                                                   &TableSchema::store_raw_data_),
                                           where(c(&TableSchema::table_id_) == table_schema.table_id_
                                                 and c(&TableSchema::state_) != (int)TableSchema::TO_DELETE));

        if (groups.size() == 1) {
            table_schema.id_ = std::get<0>(groups[0]);
            table_schema.files_cnt_ = std::get<2>(groups[0]);
            table_schema.dimension_ = std::get<3>(groups[0]);
            table_schema.engine_type_ = std::get<4>(groups[0]);
            table_schema.store_raw_data_ = std::get<5>(groups[0]);
        } else {
            return Status::NotFound("Table " + table_schema.table_id_ + " not found");
        }

    } catch (std::exception &e) {
        return HandleException("Encounter exception when describe table", e);
    }

    return Status::OK();
}

Status DBMetaImpl::HasNonIndexFiles(const std::string& table_id, bool& has) {
    has = false;
    try {
        auto selected = ConnectorPtr->select(columns(&TableFileSchema::id_),
                                             where((c(&TableFileSchema::file_type_) == (int) TableFileSchema::RAW
                                                    or
                                                    c(&TableFileSchema::file_type_) == (int) TableFileSchema::NEW
                                                    or
                                                    c(&TableFileSchema::file_type_) == (int) TableFileSchema::TO_INDEX)
                                                   and c(&TableFileSchema::table_id_) == table_id
                                             ));

        if (selected.size() >= 1) {
            has = true;
        } else {
            has = false;
        }

    } catch (std::exception &e) {
        return HandleException("Encounter exception when check non index files", e);
    }
    return Status::OK();
}

Status DBMetaImpl::HasTable(const std::string &table_id, bool &has_or_not) {
    has_or_not = false;

    try {
        MetricCollector metric;
        auto tables = ConnectorPtr->select(columns(&TableSchema::id_),
                                           where(c(&TableSchema::table_id_) == table_id
                                           and c(&TableSchema::state_) != (int)TableSchema::TO_DELETE));
        if (tables.size() == 1) {
            has_or_not = true;
        } else {
            has_or_not = false;
        }

    } catch (std::exception &e) {
        return HandleException("Encounter exception when lookup table", e);
    }

    return Status::OK();
}

Status DBMetaImpl::AllTables(std::vector<TableSchema>& table_schema_array) {
    try {
        MetricCollector metric;

        auto selected = ConnectorPtr->select(columns(&TableSchema::id_,
                                                   &TableSchema::table_id_,
                                                   &TableSchema::files_cnt_,
                                                   &TableSchema::dimension_,
                                                   &TableSchema::engine_type_,
                                                   &TableSchema::store_raw_data_),
                                             where(c(&TableSchema::state_) != (int)TableSchema::TO_DELETE));
        for (auto &table : selected) {
            TableSchema schema;
            schema.id_ = std::get<0>(table);
            schema.table_id_ = std::get<1>(table);
            schema.files_cnt_ = std::get<2>(table);
            schema.dimension_ = std::get<3>(table);
            schema.engine_type_ = std::get<4>(table);
            schema.store_raw_data_ = std::get<5>(table);

            table_schema_array.emplace_back(schema);
        }

    } catch (std::exception &e) {
        return HandleException("Encounter exception when lookup all tables", e);
    }

    return Status::OK();
}

Status DBMetaImpl::CreateTableFile(TableFileSchema &file_schema) {
    if (file_schema.date_ == EmptyDate) {
        file_schema.date_ = Meta::GetDate();
    }
    TableSchema table_schema;
    table_schema.table_id_ = file_schema.table_id_;
    auto status = DescribeTable(table_schema);
    if (!status.ok()) {
        return status;
    }

    try {
        MetricCollector metric;

        NextFileId(file_schema.file_id_);
        file_schema.file_type_ = TableFileSchema::NEW;
        file_schema.dimension_ = table_schema.dimension_;
        file_schema.size_ = 0;
        file_schema.created_on_ = utils::GetMicroSecTimeStamp();
        file_schema.updated_time_ = file_schema.created_on_;
        file_schema.engine_type_ = table_schema.engine_type_;
<<<<<<< HEAD
        ENGINE_LOG_DEBUG << "CreateTableFile EngineTypee: " << table_schema.engine_type_;
        GetTableFilePath(file_schema);
=======
>>>>>>> a7766318

        auto id = ConnectorPtr->insert(file_schema);
        file_schema.id_ = id;

        return utils::CreateTableFilePath(options_, file_schema);

    } catch (std::exception& ex) {
        return HandleException("Encounter exception when create table file", ex);
    }

    return Status::OK();
}

Status DBMetaImpl::FilesToIndex(TableFilesSchema &files) {
    files.clear();

    try {
        MetricCollector metric;

        auto selected = ConnectorPtr->select(columns(&TableFileSchema::id_,
                                                     &TableFileSchema::table_id_,
                                                     &TableFileSchema::file_id_,
                                                     &TableFileSchema::file_type_,
                                                     &TableFileSchema::size_,
                                                     &TableFileSchema::date_,
                                                     &TableFileSchema::engine_type_),
                                             where(c(&TableFileSchema::file_type_)
                                                       == (int) TableFileSchema::TO_INDEX));

        std::map<std::string, TableSchema> groups;
        TableFileSchema table_file;

        for (auto &file : selected) {
            table_file.id_ = std::get<0>(file);
            table_file.table_id_ = std::get<1>(file);
            table_file.file_id_ = std::get<2>(file);
            table_file.file_type_ = std::get<3>(file);
            table_file.size_ = std::get<4>(file);
            table_file.date_ = std::get<5>(file);
            table_file.engine_type_ = std::get<6>(file);

            utils::GetTableFilePath(options_, table_file);
            auto groupItr = groups.find(table_file.table_id_);
            if (groupItr == groups.end()) {
                TableSchema table_schema;
                table_schema.table_id_ = table_file.table_id_;
                auto status = DescribeTable(table_schema);
                if (!status.ok()) {
                    return status;
                }
                groups[table_file.table_id_] = table_schema;
            }
            table_file.dimension_ = groups[table_file.table_id_].dimension_;
            files.push_back(table_file);
        }

    } catch (std::exception &e) {
        return HandleException("Encounter exception when iterate raw files", e);
    }

    return Status::OK();
}

Status DBMetaImpl::FilesToSearch(const std::string &table_id,
                                 const DatesT &partition,
                                 DatePartionedTableFilesSchema &files) {
    files.clear();

    try {
        MetricCollector metric;

        if (partition.empty()) {
            auto selected = ConnectorPtr->select(columns(&TableFileSchema::id_,
                                                         &TableFileSchema::table_id_,
                                                         &TableFileSchema::file_id_,
                                                         &TableFileSchema::file_type_,
                                                         &TableFileSchema::size_,
                                                         &TableFileSchema::date_,
                                                         &TableFileSchema::engine_type_),
                                                 where(c(&TableFileSchema::table_id_) == table_id and
                                                     (c(&TableFileSchema::file_type_) == (int) TableFileSchema::RAW or
                                                         c(&TableFileSchema::file_type_)
                                                             == (int) TableFileSchema::TO_INDEX or
                                                         c(&TableFileSchema::file_type_)
                                                             == (int) TableFileSchema::INDEX)));

            TableSchema table_schema;
            table_schema.table_id_ = table_id;
            auto status = DescribeTable(table_schema);
            if (!status.ok()) {
                return status;
            }

            TableFileSchema table_file;

            for (auto &file : selected) {
                table_file.id_ = std::get<0>(file);
                table_file.table_id_ = std::get<1>(file);
                table_file.file_id_ = std::get<2>(file);
                table_file.file_type_ = std::get<3>(file);
                table_file.size_ = std::get<4>(file);
                table_file.date_ = std::get<5>(file);
                table_file.engine_type_ = std::get<6>(file);
                table_file.dimension_ = table_schema.dimension_;
                utils::GetTableFilePath(options_, table_file);
                auto dateItr = files.find(table_file.date_);
                if (dateItr == files.end()) {
                    files[table_file.date_] = TableFilesSchema();
                }
                files[table_file.date_].push_back(table_file);
            }
        }
        else {
            auto selected = ConnectorPtr->select(columns(&TableFileSchema::id_,
                                                         &TableFileSchema::table_id_,
                                                         &TableFileSchema::file_id_,
                                                         &TableFileSchema::file_type_,
                                                         &TableFileSchema::size_,
                                                         &TableFileSchema::date_,
                                                         &TableFileSchema::engine_type_),
                                                 where(c(&TableFileSchema::table_id_) == table_id and
                                                     in(&TableFileSchema::date_, partition) and
                                                     (c(&TableFileSchema::file_type_) == (int) TableFileSchema::RAW or
                                                         c(&TableFileSchema::file_type_)
                                                             == (int) TableFileSchema::TO_INDEX or
                                                         c(&TableFileSchema::file_type_)
                                                             == (int) TableFileSchema::INDEX)));

            TableSchema table_schema;
            table_schema.table_id_ = table_id;
            auto status = DescribeTable(table_schema);
            if (!status.ok()) {
                return status;
            }

            TableFileSchema table_file;

            for (auto &file : selected) {
                table_file.id_ = std::get<0>(file);
                table_file.table_id_ = std::get<1>(file);
                table_file.file_id_ = std::get<2>(file);
                table_file.file_type_ = std::get<3>(file);
                table_file.size_ = std::get<4>(file);
                table_file.date_ = std::get<5>(file);
                table_file.engine_type_ = std::get<6>(file);
                table_file.dimension_ = table_schema.dimension_;
                utils::GetTableFilePath(options_, table_file);
                auto dateItr = files.find(table_file.date_);
                if (dateItr == files.end()) {
                    files[table_file.date_] = TableFilesSchema();
                }
                files[table_file.date_].push_back(table_file);
            }

        }
    } catch (std::exception &e) {
        return HandleException("Encounter exception when iterate index files", e);
    }

    return Status::OK();
}

Status DBMetaImpl::FilesToMerge(const std::string &table_id,
                                DatePartionedTableFilesSchema &files) {
    files.clear();

    try {
        MetricCollector metric;

        auto selected = ConnectorPtr->select(columns(&TableFileSchema::id_,
                                                     &TableFileSchema::table_id_,
                                                     &TableFileSchema::file_id_,
                                                     &TableFileSchema::file_type_,
                                                     &TableFileSchema::size_,
                                                     &TableFileSchema::date_),
                                             where(c(&TableFileSchema::file_type_) == (int) TableFileSchema::RAW and
                                                 c(&TableFileSchema::table_id_) == table_id),
                                             order_by(&TableFileSchema::size_).desc());

        TableSchema table_schema;
        table_schema.table_id_ = table_id;
        auto status = DescribeTable(table_schema);

        if (!status.ok()) {
            return status;
        }

        TableFileSchema table_file;
        for (auto &file : selected) {
            table_file.id_ = std::get<0>(file);
            table_file.table_id_ = std::get<1>(file);
            table_file.file_id_ = std::get<2>(file);
            table_file.file_type_ = std::get<3>(file);
            table_file.size_ = std::get<4>(file);
            table_file.date_ = std::get<5>(file);
            table_file.dimension_ = table_schema.dimension_;
            utils::GetTableFilePath(options_, table_file);
            auto dateItr = files.find(table_file.date_);
            if (dateItr == files.end()) {
                files[table_file.date_] = TableFilesSchema();
            }
            files[table_file.date_].push_back(table_file);
        }
    } catch (std::exception &e) {
        return HandleException("Encounter exception when iterate merge files", e);
    }

    return Status::OK();
}

Status DBMetaImpl::GetTableFiles(const std::string& table_id,
                                 const std::vector<size_t>& ids,
                                 TableFilesSchema& table_files) {
    try {
        table_files.clear();
        auto files = ConnectorPtr->select(columns(&TableFileSchema::id_,
                                                  &TableFileSchema::file_id_,
                                                  &TableFileSchema::file_type_,
                                                  &TableFileSchema::size_,
                                                  &TableFileSchema::date_,
                                                  &TableFileSchema::engine_type_),
                                          where(c(&TableFileSchema::table_id_) == table_id and
                                                  in(&TableFileSchema::id_, ids)
                                          ));

        TableSchema table_schema;
        table_schema.table_id_ = table_id;
        auto status = DescribeTable(table_schema);
        if (!status.ok()) {
            return status;
        }

        for (auto &file : files) {
            TableFileSchema file_schema;
            file_schema.table_id_ = table_id;
            file_schema.id_ = std::get<0>(file);
            file_schema.file_id_ = std::get<1>(file);
            file_schema.file_type_ = std::get<2>(file);
            file_schema.size_ = std::get<3>(file);
            file_schema.date_ = std::get<4>(file);
            file_schema.engine_type_ = std::get<5>(file);
            file_schema.dimension_ = table_schema.dimension_;
            utils::GetTableFilePath(options_, file_schema);

            table_files.emplace_back(file_schema);
        }
    } catch (std::exception &e) {
        return HandleException("Encounter exception when lookup table files", e);
    }

    return Status::OK();
}

// PXU TODO: Support Swap
Status DBMetaImpl::Archive() {
    auto &criterias = options_.archive_conf.GetCriterias();
    if (criterias.size() == 0) {
        return Status::OK();
    }

    for (auto kv : criterias) {
        auto &criteria = kv.first;
        auto &limit = kv.second;
        if (criteria == engine::ARCHIVE_CONF_DAYS) {
            long usecs = limit * D_SEC * US_PS;
            long now = utils::GetMicroSecTimeStamp();
            try {
                ConnectorPtr->update_all(
                    set(
                        c(&TableFileSchema::file_type_) = (int) TableFileSchema::TO_DELETE
                    ),
                    where(
                        c(&TableFileSchema::created_on_) < (long) (now - usecs) and
                            c(&TableFileSchema::file_type_) != (int) TableFileSchema::TO_DELETE
                    ));
            } catch (std::exception &e) {
                return HandleException("Encounter exception when update table files", e);
            }
        }
        if (criteria == engine::ARCHIVE_CONF_DISK) {
            uint64_t sum = 0;
            Size(sum);

            int64_t to_delete = (int64_t)sum - limit * G;
            DiscardFiles(to_delete);
        }
    }

    return Status::OK();
}

Status DBMetaImpl::Size(uint64_t &result) {
    result = 0;
    try {
        auto files = ConnectorPtr->select(columns(&TableFileSchema::size_,
                                                  &TableFileSchema::file_type_,
                                                  &TableFileSchema::engine_type_),
                                          where(
                                                  c(&TableFileSchema::file_type_) != (int) TableFileSchema::TO_DELETE
                                          ));

        for (auto &file : files) {
            auto file_size = std::get<0>(file);
            auto file_type = std::get<1>(file);
            auto engine_type = std::get<2>(file);
            if(file_type == (int)TableFileSchema::INDEX && engine_type == (int)EngineType::FAISS_IVFSQ8) {
                result += (uint64_t)file_size/4;//hardcode for sq8
            } else {
                result += (uint64_t)file_size;
            }
        }
    } catch (std::exception &e) {
        return HandleException("Encounter exception when calculte db size", e);
    }

    return Status::OK();
}

Status DBMetaImpl::DiscardFiles(long to_discard_size) {
    if (to_discard_size <= 0) {
        return Status::OK();
    }

    ENGINE_LOG_DEBUG << "About to discard size=" << to_discard_size;

    try {
        MetricCollector metric;

        auto commited = ConnectorPtr->transaction([&]() mutable {
            auto selected = ConnectorPtr->select(columns(&TableFileSchema::id_,
                                                         &TableFileSchema::size_),
                                                 where(c(&TableFileSchema::file_type_)
                                                       != (int) TableFileSchema::TO_DELETE),
                                                 order_by(&TableFileSchema::id_),
                                                 limit(10));

            std::vector<int> ids;
            TableFileSchema table_file;

            for (auto &file : selected) {
                if (to_discard_size <= 0) break;
                table_file.id_ = std::get<0>(file);
                table_file.size_ = std::get<1>(file);
                ids.push_back(table_file.id_);
                ENGINE_LOG_DEBUG << "Discard table_file.id=" << table_file.file_id_
                                 << " table_file.size=" << table_file.size_;
                to_discard_size -= table_file.size_;
            }

            if (ids.size() == 0) {
                return true;
            }

            ConnectorPtr->update_all(
                    set(
                            c(&TableFileSchema::file_type_) = (int) TableFileSchema::TO_DELETE,
                            c(&TableFileSchema::updated_time_) = utils::GetMicroSecTimeStamp()
                    ),
                    where(
                            in(&TableFileSchema::id_, ids)
                    ));

            return true;
        });

        if (!commited) {
            return Status::DBTransactionError("Update table file error");
        }

    } catch (std::exception &e) {
        return HandleException("Encounter exception when discard table file", e);
    }

    return DiscardFiles(to_discard_size);
}

Status DBMetaImpl::UpdateTableFile(TableFileSchema &file_schema) {
    file_schema.updated_time_ = utils::GetMicroSecTimeStamp();
    try {
        MetricCollector metric;

        auto tables = ConnectorPtr->select(columns(&TableSchema::state_),
                                           where(c(&TableSchema::table_id_) == file_schema.table_id_));

        //if the table has been deleted, just mark the table file as TO_DELETE
        //clean thread will delete the file later
        if(tables.size() < 1 || std::get<0>(tables[0]) == (int)TableSchema::TO_DELETE) {
            file_schema.file_type_ = TableFileSchema::TO_DELETE;
        }

        ConnectorPtr->update(file_schema);

    } catch (std::exception &e) {
        std::string msg = "Exception update table file: table_id = " + file_schema.table_id_
            + " file_id = " + file_schema.file_id_;
        return HandleException(msg, e);
    }
    return Status::OK();
}

Status DBMetaImpl::UpdateTableFilesToIndex(const std::string& table_id) {
    try {
        ConnectorPtr->update_all(
            set(
                c(&TableFileSchema::file_type_) = (int) TableFileSchema::TO_INDEX
            ),
            where(
                c(&TableFileSchema::table_id_) == table_id and
                c(&TableFileSchema::file_type_) == (int) TableFileSchema::RAW
            ));
    } catch (std::exception &e) {
        return HandleException("Encounter exception when update table files to to_index", e);
    }

    return Status::OK();
}

Status DBMetaImpl::UpdateTableFiles(TableFilesSchema &files) {
    try {
        MetricCollector metric;

        std::map<std::string, bool> has_tables;
        for (auto &file : files) {
            if(has_tables.find(file.table_id_) != has_tables.end()) {
                continue;
            }
            auto tables = ConnectorPtr->select(columns(&TableSchema::id_),
                                               where(c(&TableSchema::table_id_) == file.table_id_
                                                     and c(&TableSchema::state_) != (int) TableSchema::TO_DELETE));
            if(tables.size() >= 1) {
                has_tables[file.table_id_] = true;
            } else {
                has_tables[file.table_id_] = false;
            }
        }

        auto commited = ConnectorPtr->transaction([&]() mutable {
            for (auto &file : files) {
                if(!has_tables[file.table_id_]) {
                    file.file_type_ = TableFileSchema::TO_DELETE;
                }

                file.updated_time_ = utils::GetMicroSecTimeStamp();
                ConnectorPtr->update(file);
            }
            return true;
        });

        if (!commited) {
            return Status::DBTransactionError("Update table files error");
        }

    } catch (std::exception &e) {
        return HandleException("Encounter exception when update table files", e);
    }
    return Status::OK();
}

Status DBMetaImpl::CleanUpFilesWithTTL(uint16_t seconds) {
    auto now = utils::GetMicroSecTimeStamp();
    try {
        MetricCollector metric;

        auto files = ConnectorPtr->select(columns(&TableFileSchema::id_,
                                                  &TableFileSchema::table_id_,
                                                  &TableFileSchema::file_id_,
                                                  &TableFileSchema::date_),
                                          where(
                                                  c(&TableFileSchema::file_type_) ==
                                                  (int) TableFileSchema::TO_DELETE
                                                  and
                                                  c(&TableFileSchema::updated_time_)
                                                  < now - seconds * US_PS));

        auto commited = ConnectorPtr->transaction([&]() mutable {
            TableFileSchema table_file;
            for (auto &file : files) {
                table_file.id_ = std::get<0>(file);
                table_file.table_id_ = std::get<1>(file);
                table_file.file_id_ = std::get<2>(file);
                table_file.date_ = std::get<3>(file);

                utils::DeleteTableFilePath(options_, table_file);
                ENGINE_LOG_DEBUG << "Removing file id:" << table_file.id_ << " location:" << table_file.location_;
                ConnectorPtr->remove<TableFileSchema>(table_file.id_);

            }
            return true;
        });

        if (!commited) {
            return Status::DBTransactionError("Clean files error");
        }

    } catch (std::exception &e) {
        return HandleException("Encounter exception when clean table files", e);
    }

    try {
        MetricCollector metric;

        auto tables = ConnectorPtr->select(columns(&TableSchema::id_,
                                                   &TableSchema::table_id_),
                                           where(c(&TableSchema::state_) == (int) TableSchema::TO_DELETE));

        auto commited = ConnectorPtr->transaction([&]() mutable {
            for (auto &table : tables) {
                utils::DeleteTablePath(options_, std::get<1>(table));
                ConnectorPtr->remove<TableSchema>(std::get<0>(table));
            }

            return true;
        });

        if (!commited) {
            return Status::DBTransactionError("Clean files error");
        }

    } catch (std::exception &e) {
        return HandleException("Encounter exception when clean table files", e);
    }

    return Status::OK();
}

Status DBMetaImpl::CleanUp() {
    try {
        auto files = ConnectorPtr->select(columns(&TableFileSchema::id_),
                                             where(c(&TableFileSchema::file_type_) == (int) TableFileSchema::NEW));

        auto commited = ConnectorPtr->transaction([&]() mutable {
            for (auto &file : files) {
                ENGINE_LOG_DEBUG << "Remove table file type as NEW";
                ConnectorPtr->remove<TableFileSchema>(std::get<0>(file));
            }
            return true;
        });

        if (!commited) {
            return Status::DBTransactionError("Clean files error");
        }

    } catch (std::exception &e) {
        return HandleException("Encounter exception when clean table file", e);
    }

    return Status::OK();
}

Status DBMetaImpl::Count(const std::string &table_id, uint64_t &result) {

    try {
        MetricCollector metric;

        auto selected = ConnectorPtr->select(columns(&TableFileSchema::size_),
                                             where((c(&TableFileSchema::file_type_) == (int) TableFileSchema::RAW
                                                    or
                                                    c(&TableFileSchema::file_type_) == (int) TableFileSchema::TO_INDEX
                                                    or c(&TableFileSchema::file_type_) == (int) TableFileSchema::INDEX)
                                                   and c(&TableFileSchema::table_id_) == table_id));

        TableSchema table_schema;
        table_schema.table_id_ = table_id;
        auto status = DescribeTable(table_schema);

        if (!status.ok()) {
            return status;
        }

        result = 0;
        for (auto &file : selected) {
            result += std::get<0>(file);
        }

        result /= table_schema.dimension_;
        result /= sizeof(float);

    } catch (std::exception &e) {
        return HandleException("Encounter exception when calculate table file size", e);
    }
    return Status::OK();
}

Status DBMetaImpl::DropAll() {
    if (boost::filesystem::is_directory(options_.path)) {
        boost::filesystem::remove_all(options_.path);
    }
    return Status::OK();
}

DBMetaImpl::~DBMetaImpl() {
    CleanUp();
}

} // namespace meta
} // namespace engine
} // namespace milvus
} // namespace zilliz<|MERGE_RESOLUTION|>--- conflicted
+++ resolved
@@ -382,11 +382,6 @@
         file_schema.created_on_ = utils::GetMicroSecTimeStamp();
         file_schema.updated_time_ = file_schema.created_on_;
         file_schema.engine_type_ = table_schema.engine_type_;
-<<<<<<< HEAD
-        ENGINE_LOG_DEBUG << "CreateTableFile EngineTypee: " << table_schema.engine_type_;
-        GetTableFilePath(file_schema);
-=======
->>>>>>> a7766318
 
         auto id = ConnectorPtr->insert(file_schema);
         file_schema.id_ = id;
